import warnings

warnings.simplefilter(action="ignore", category=FutureWarning)
warnings.simplefilter(action="ignore", category=UserWarning)

import yaml
import argparse

from transformers import MarkupLMProcessor
from transformers import MarkupLMForTokenClassification

import torch
import evaluate

import utils
import input_pipeline

from torch import nn
from torch.optim import AdamW
from torch.utils.data import DataLoader

from tqdm.auto import tqdm

# TODO: add tensorboard functionality
# TODO: add new script for running inference on test set and obtaining metrics
# TODO: create slurm file for training on HPC
# TODO: look into label alignment
# TODO: is there value in labeling other subwords in each word

device = torch.device("cuda" if torch.cuda.is_available() else "cpu")


<<<<<<< HEAD
def run_train_loop(batch,
                   model,
                   optimizer,
                   loss_fct,
                   device,
                   train_metric,
                   label_list,
                   config):
=======
def run_train_loop(batch, model, optimizer, loss_fct, device, train_metric, label_list):
>>>>>>> 9d6e56b5
    # get the inputs;
    inputs = {k: v.to(device) for k, v in batch.items()}

    if config['ablation']['run_ablation']:
        if config['ablation']['is_shuffle_xpath_exp']:
            batch_size, shuffling_dim = inputs['input_ids'].size()

            # when shuffling the xpath tokens, we shuffle along axis 1 (n=512)
            # so that the order of the DOM tree is nullified
            for ii in range(batch_size):
                inputs['xpath_tags_seq'][ii, :, :] = \
                    inputs['xpath_tags_seq'][ii, torch.randperm(shuffling_dim), :]

                inputs['xpath_subs_seq'][ii, :, :] = \
                    inputs['xpath_subs_seq'][ii, torch.randperm(shuffling_dim), :]

        else:
            # setting the xpath embedding to correponding pad tokens
            xpath_tag_pad_token = config['ablation']['xpath_tag_pad_token']
            xpath_subs_pad_token = config['ablation']['xpath_subs_pad_token']

            # set the xpath embeddings to the pad token
            inputs['xpath_tags_seq'].fill_(xpath_tag_pad_token)
            inputs['xpath_subs_seq'].fill_(xpath_subs_pad_token)

    # zero the parameter gradients
    optimizer.zero_grad()

    # forward + backward + optimize
    outputs = model(**inputs)

    # get the logits
    logits = outputs.logits

    attention_mask = inputs["attention_mask"]
    labels = inputs["labels"]

    # Only keep active parts of the loss
    num_labels = len(label_list)
    active_loss = attention_mask.view(-1) == 1
    active_logits = logits.view(-1, num_labels)
    active_labels = torch.where(
        active_loss,
        labels.view(-1),
        torch.tensor(loss_fct.ignore_index).type_as(labels),
    )
    loss = loss_fct(active_logits, active_labels)

    # loss = outputs.loss
    loss.backward()
    optimizer.step()

    print("Train Loss:", loss.item())

    predictions = outputs.logits.argmax(dim=-1)
    labels = batch["labels"]
    preds, refs = utils.convert_preds_to_labels(predictions, labels, label_list, device)

    train_metric.add_batch(
        predictions=preds,
        references=refs,
    )

    return


def run_eval_loop(eval_dataloader,
                  model,
                  device,
                  eval_metric,
                  config):
    model.eval()
    for batch in tqdm(eval_dataloader):
        # get the inputs;
        inputs = {k: v.to(device) for k, v in batch.items()}

        if config['ablation']['run_ablation']:
            if config['ablation']['is_shuffle_xpath_exp']:
                batch_size, shuffling_dim = inputs['input_ids'].size()

                # when shuffling the xpath tokens, we shuffle along axis 1 (n=512)
                # so that the order of the DOM tree is nullified
                for ii in range(batch_size):
                    inputs['xpath_tags_seq'][ii, :, :] = \
                        inputs['xpath_tags_seq'][ii, torch.randperm(shuffling_dim), :]

                    inputs['xpath_subs_seq'][ii, :, :] = \
                        inputs['xpath_subs_seq'][ii, torch.randperm(shuffling_dim), :]

            else:
                # setting the xpath embedding to correponding pad tokens
                xpath_tag_pad_token = config['ablation']['xpath_tag_pad_token']
                xpath_subs_pad_token = config['ablation']['xpath_subs_pad_token']

                # set the xpath embeddings to the pad token
                inputs['xpath_tags_seq'].fill_(xpath_tag_pad_token)
                inputs['xpath_subs_seq'].fill_(xpath_subs_pad_token)

        # forward + backward + optimize
        outputs = model(**inputs)

        predictions = outputs.logits.argmax(dim=-1)
        labels = batch["labels"]
        preds, refs = utils.get_labels(predictions, labels)

        eval_metric.add_batch(predictions=preds, references=refs)

    return


def main(config):
    # get the  list of labels along with the label to id mapping and
    # reverse mapping
    label_list, id2label, label2id = utils.get_label_list(config)

    # preprocess the train and test dataset
    train_data = utils.get_dataset(
        config["data"]["train_contract_dir"], id2label, label2id
    )

    test_data = utils.get_dataset(
        config["data"]["eval_contract_dir"], id2label, label2id
    )

    processor = MarkupLMProcessor.from_pretrained(
        "microsoft/markuplm-base", only_label_first_subword=False
    )
    processor.parse_html = False

    # convert the input dataset
    # to torch datasets. Create the dataloaders as well
    train_dataset = input_pipeline.MarkupLMDataset(
        data=train_data, processor=processor, max_length=config["model"]["max_length"]
    )
    train_dataloader = DataLoader(
        train_dataset, batch_size=config["model"]["train_batch_size"], shuffle=True
    )

    test_dataset = input_pipeline.MarkupLMDataset(
        data=test_data, processor=processor, max_length=config["model"]["max_length"]
    )
    test_dataloader = DataLoader(
        test_dataset, batch_size=config["model"]["test_batch_size"], shuffle=False
    )

    # define the model
    if config["model"]["use_large_model"]:
        model = MarkupLMForTokenClassification.from_pretrained(
            "microsoft/markuplm-large", id2label=id2label, label2id=label2id
        )
    else:
        model = MarkupLMForTokenClassification.from_pretrained(
            "microsoft/markuplm-base", id2label=id2label, label2id=label2id
        )

    # get the class weights used to weigh the different terms in the loss fn
    class_weights = utils.get_class_dist(
        config["data"]["train_contract_dir"], id2label, label2id
    )

    # define the optimizer and loss fct
    optimizer = AdamW(model.parameters(), lr=config["model"]["learning_rate"])

    loss_fct = nn.CrossEntropyLoss(
        weight=torch.tensor(class_weights), ignore_index=config["model"]["ignore_index"]
    )

    # define the train and eval metric containers
    train_metric = evaluate.load("seqeval", scheme="BILOU", mode="strict")
    eval_metric = evaluate.load("seqeval", scheme="BILOU", mode="strict")

    model = model.to(device)  # move to GPU if available

    model.train()
    best_eval_score = -float("int")
    num_epochs_lower_eval = 0
    for epoch in range(config["model"]["num_epochs"]):
        model.train()
        for train_batch in tqdm(train_dataloader):
<<<<<<< HEAD
            run_train_loop(train_batch,
                           model,
                           optimizer,
                           loss_fct,
                           device,
                           train_metric,
                           label_list,
                           config)

        # run eval loop
        run_eval_loop(test_dataloader,
                      model,
                      device,
                      eval_metric,
                      config)
=======
            run_train_loop(
                train_batch,
                model,
                optimizer,
                loss_fct,
                device,
                train_metric,
                label_list,
            )

        # run eval loop
        run_eval_loop(test_dataloader, model, device, eval_metric)
>>>>>>> 9d6e56b5

        # compute the metrics at the end of each epoch
        train_metrics = utils.compute_metrics(train_metric)
        eval_metrics = utils.compute_metrics(eval_metric)

        # save the state dict for the best run
        if eval_metrics["overall_f1"] > best_eval_score:
            model_savepath = config["model"]["model_savepath"].split(".")[0]
            model_savepath = (
                f"{model_savepath}_{epoch}_{eval_metrics['overall_f1']:0.3f}.pt"
            )
            torch.save(model.state_dict(), model_savepath)
        else:
            num_epochs_lower_eval += 1

        print(
            f"Epoch {epoch} Train Metrics: {train_metrics}"
            + f"\n\nEval Metrics: {eval_metrics}"
        )

        if num_epochs_lower_eval >= config["model"]["early_stop_patience"]:
            break
    return model


if __name__ == "__main__":
    parser = argparse.ArgumentParser()

    parser.add_argument(
        "--config",
        type=str,
        default="./configs/config.yaml",
        help="Path to config file specifiying user params",
    )

    args = parser.parse_args()

    with open(args.config, "r") as fh:
        config = yaml.safe_load(fh)

    model = main(config)<|MERGE_RESOLUTION|>--- conflicted
+++ resolved
@@ -30,7 +30,6 @@
 device = torch.device("cuda" if torch.cuda.is_available() else "cpu")
 
 
-<<<<<<< HEAD
 def run_train_loop(batch,
                    model,
                    optimizer,
@@ -39,9 +38,6 @@
                    train_metric,
                    label_list,
                    config):
-=======
-def run_train_loop(batch, model, optimizer, loss_fct, device, train_metric, label_list):
->>>>>>> 9d6e56b5
     # get the inputs;
     inputs = {k: v.to(device) for k, v in batch.items()}
 
@@ -221,7 +217,6 @@
     for epoch in range(config["model"]["num_epochs"]):
         model.train()
         for train_batch in tqdm(train_dataloader):
-<<<<<<< HEAD
             run_train_loop(train_batch,
                            model,
                            optimizer,
@@ -237,20 +232,6 @@
                       device,
                       eval_metric,
                       config)
-=======
-            run_train_loop(
-                train_batch,
-                model,
-                optimizer,
-                loss_fct,
-                device,
-                train_metric,
-                label_list,
-            )
-
-        # run eval loop
-        run_eval_loop(test_dataloader, model, device, eval_metric)
->>>>>>> 9d6e56b5
 
         # compute the metrics at the end of each epoch
         train_metrics = utils.compute_metrics(train_metric)
