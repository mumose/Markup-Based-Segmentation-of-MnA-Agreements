---
# dataset related params
data:
  train_contract_dir: ../labeling/contracts/tagged/train
  eval_contract_dir: ../labeling/contracts/tagged/eval
  test_contract_dir: ../labeling/contracts/tagged/test

  label_list:
    - b_t
    - e_t
    - i_t
    - s_t
    - b_n
    - e_n
    - i_n
    - s_n
    - b_st
    - e_st
    - i_st
    - s_st
    - b_sn
    - e_sn
    - i_sn
    - s_sn
    - b_sst
    - e_sst
    - i_sst
    - s_sst
    - b_ssn
    - e_ssn
    - i_ssn
    - s_ssn
    - b_ssst
    - e_ssst
    - i_ssst
    - s_ssst
    - b_sssn
    - e_sssn
    - i_sssn
    - s_sssn
    - o

model:
  use_large_model: false
  train_batch_size: 16
  eval_batch_size: 2

  num_epochs: 10
  learning_rate: 5e-5

  # index to ignore in the loss_fn
  ignore_index: -100

  model_savepath: markuplm_model.pt
  early_stop_patience: 2

ablation:
  run_ablation: true
  is_shuffle_xpath_exp: false
  xpath_tag_pad_token: 216
  xpath_subs_pad_token: 1001
<<<<<<< HEAD
=======
  
>>>>>>> b0862fd5


...<|MERGE_RESOLUTION|>--- conflicted
+++ resolved
@@ -59,10 +59,7 @@
   is_shuffle_xpath_exp: false
   xpath_tag_pad_token: 216
   xpath_subs_pad_token: 1001
-<<<<<<< HEAD
-=======
-  
->>>>>>> b0862fd5
+
 
 
 ...